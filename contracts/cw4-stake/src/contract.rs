--- conflicted
+++ resolved
@@ -1,11 +1,6 @@
 use cosmwasm_std::{
     attr, coin, coins, to_binary, BankMsg, Binary, CanonicalAddr, Coin, CosmosMsg, Deps, DepsMut,
-<<<<<<< HEAD
-    Env, HandleResponse, HumanAddr, InitResponse, MessageInfo, Order, StdError, StdResult, Storage,
-    Uint128,
-=======
-    Env, HumanAddr, MessageInfo, Order, Response, StdResult, Storage, Uint128,
->>>>>>> a33a71ff
+    Env, HumanAddr, MessageInfo, Order, Response, StdResult, StdError, Storage, Uint128,
 };
 
 use cw0::{maybe_canonical, NativeBalance};
@@ -62,50 +57,27 @@
     msg: HandleMsg,
 ) -> Result<Response, ContractError> {
     match msg {
-<<<<<<< HEAD
-        HandleMsg::UpdateAdmin { admin } => Ok(ADMIN.handle_update_admin(deps, info, admin)?),
-        HandleMsg::AddHook { addr } => Ok(HOOKS.handle_add_hook(&ADMIN, deps, info, addr)?),
-        HandleMsg::RemoveHook { addr } => Ok(HOOKS.handle_remove_hook(&ADMIN, deps, info, addr)?),
-        HandleMsg::Bond {} => handle_bond(deps, env, Balance::from(info.sent_funds), info.sender),
-        HandleMsg::Unbond { tokens: amount } => handle_unbond(deps, env, info, amount),
-        HandleMsg::Claim {} => handle_claim(deps, env, info),
-    }
-}
-
-pub fn handle_bond(
-    deps: DepsMut,
-    env: Env,
-    amount: Balance,
-    sender: HumanAddr,
-) -> Result<HandleResponse, ContractError> {
+
+        HandleMsg::UpdateAdmin { admin } => Ok(ADMIN.execute_update_admin(deps, info, admin)?),
+        HandleMsg::AddHook { addr } => Ok(HOOKS.execute_add_hook(&ADMIN, deps, info, addr)?),
+        HandleMsg::RemoveHook { addr } => Ok(HOOKS.execute_remove_hook(&ADMIN, deps, info, addr)?),
+        HandleMsg::Bond {} => execute_bond(deps, env, Balance::from(info.funds), info.sender),
+        HandleMsg::Unbond { tokens: amount } => execute_unbond(deps, env, info, amount),
+        HandleMsg::Claim {} => execute_claim(deps, env, info),
+    }
+}
+
+pub fn execute_bond(deps: DepsMut, env: Env, amount: Balance, sender: HumanAddr) -> Result<Response, ContractError> {
     let cfg = CONFIG.load(deps.storage)?;
+
+    // ensure the sent denom was proper
+    // NOTE: those clones are not needed (if we move denom, we return early),
+    // but the compiler cannot see that (yet...)
     let amount = match (&cfg.denom, &amount) {
         (Denom::Native(want), Balance::Native(have)) => must_pay_funds(have, want),
         (Denom::Cw20(want), Balance::Cw20(have)) => {
             if want == &have.address {
                 Ok(have.amount)
-=======
-        HandleMsg::UpdateAdmin { admin } => Ok(ADMIN.execute_update_admin(deps, info, admin)?),
-        HandleMsg::AddHook { addr } => Ok(HOOKS.execute_add_hook(&ADMIN, deps, info, addr)?),
-        HandleMsg::RemoveHook { addr } => Ok(HOOKS.execute_remove_hook(&ADMIN, deps, info, addr)?),
-        HandleMsg::Bond {} => execute_bond(deps, env, info),
-        HandleMsg::Unbond { tokens: amount } => execute_unbond(deps, env, info, amount),
-        HandleMsg::Claim {} => execute_claim(deps, env, info),
-    }
-}
-
-pub fn execute_bond(deps: DepsMut, env: Env, info: MessageInfo) -> Result<Response, ContractError> {
-    let cfg = CONFIG.load(deps.storage)?;
-
-    // ensure the sent denom was proper
-    // NOTE: those clones are not needed (if we move denom, we return early),
-    // but the compiler cannot see that (yet...)
-    let sent = match info.funds.len() {
-        0 => Err(ContractError::NoFunds {}),
-        1 => {
-            if info.funds[0].denom == cfg.denom {
-                Ok(info.funds[0].amount)
->>>>>>> a33a71ff
             } else {
                 Err(ContractError::InvalidDenom(deps.api.human_address(&want)?))
             }
