use schemars::JsonSchema;
use serde::{Deserialize, Serialize};

use cosmwasm_std::{CanonicalAddr, Decimal, HumanAddr, ReadonlyStorage, Storage, Uint128};
use cosmwasm_storage::{
    bucket, bucket_read, singleton, singleton_read, Bucket, ReadonlyBucket, ReadonlySingleton,
    Singleton,
};
use cw0::{Duration, Expiration};

pub const KEY_INVESTMENT: &[u8] = b"invest";
pub const KEY_TOTAL_SUPPLY: &[u8] = b"total_supply";

pub const PREFIX_CLAIMS: &[u8] = b"claim";

<<<<<<< HEAD
#[derive(Serialize, Deserialize, Clone, Debug, PartialEq, JsonSchema)]
pub struct Claim {
    pub amount: Uint128,
    pub released: Expiration,
}

/// claims are the claims to money being unbonded, index by claimer address
pub fn claims<S: Storage>(storage: &mut S) -> Bucket<S, Vec<Claim>> {
    bucket(PREFIX_CLAIMS, storage)
}

pub fn claims_read<S: ReadonlyStorage>(storage: &S) -> ReadonlyBucket<S, Vec<Claim>> {
    bucket_read(PREFIX_CLAIMS, storage)
=======
/// claims are the claims to money being unbonded
pub fn claims<S: Storage>(storage: &mut S) -> Bucket<S, Uint128> {
    bucket(storage, PREFIX_CLAIMS)
}

pub fn claims_read<S: ReadonlyStorage>(storage: &S) -> ReadonlyBucket<S, Uint128> {
    bucket_read(storage, PREFIX_CLAIMS)
>>>>>>> e48dec7b
}

/// Investment info is fixed at initialization, and is used to control the function of the contract
#[derive(Serialize, Deserialize, Clone, Debug, PartialEq, JsonSchema)]
pub struct InvestmentInfo {
    /// owner created the contract and takes a cut
    pub owner: CanonicalAddr,
    /// this is the denomination we can stake (and only one we accept for payments)
    pub bond_denom: String,
    /// This is the unbonding period of the native staking module
    /// We need this to only allow claims to be redeemed after the money has arrived
    pub unbonding_period: Duration,
    /// this is how much the owner takes as a cut when someone unbonds
    pub exit_tax: Decimal,
    /// All tokens are bonded to this validator
    /// FIXME: humanize/canonicalize address doesn't work for validator addrresses
    pub validator: HumanAddr,
    /// This is the minimum amount we will pull out to reinvest, as well as a minumum
    /// that can be unbonded (to avoid needless staking tx)
    pub min_withdrawal: Uint128,
}

/// Supply is dynamic and tracks the current supply of staked and ERC20 tokens.
#[derive(Serialize, Deserialize, Clone, Debug, PartialEq, JsonSchema, Default)]
pub struct Supply {
    /// issued is how many derivative tokens this contract has issued
    pub issued: Uint128,
    /// bonded is how many native tokens exist bonded to the validator
    pub bonded: Uint128,
    /// claims is how many tokens need to be reserved paying back those who unbonded
    pub claims: Uint128,
}

pub fn invest_info<S: Storage>(storage: &mut S) -> Singleton<S, InvestmentInfo> {
    singleton(storage, KEY_INVESTMENT)
}

pub fn invest_info_read<S: ReadonlyStorage>(storage: &S) -> ReadonlySingleton<S, InvestmentInfo> {
    singleton_read(storage, KEY_INVESTMENT)
}

pub fn total_supply<S: Storage>(storage: &mut S) -> Singleton<S, Supply> {
    singleton(storage, KEY_TOTAL_SUPPLY)
}

pub fn total_supply_read<S: ReadonlyStorage>(storage: &S) -> ReadonlySingleton<S, Supply> {
    singleton_read(storage, KEY_TOTAL_SUPPLY)
}<|MERGE_RESOLUTION|>--- conflicted
+++ resolved
@@ -13,7 +13,6 @@
 
 pub const PREFIX_CLAIMS: &[u8] = b"claim";
 
-<<<<<<< HEAD
 #[derive(Serialize, Deserialize, Clone, Debug, PartialEq, JsonSchema)]
 pub struct Claim {
     pub amount: Uint128,
@@ -22,20 +21,11 @@
 
 /// claims are the claims to money being unbonded, index by claimer address
 pub fn claims<S: Storage>(storage: &mut S) -> Bucket<S, Vec<Claim>> {
-    bucket(PREFIX_CLAIMS, storage)
+    bucket(storage, PREFIX_CLAIMS)
 }
 
 pub fn claims_read<S: ReadonlyStorage>(storage: &S) -> ReadonlyBucket<S, Vec<Claim>> {
-    bucket_read(PREFIX_CLAIMS, storage)
-=======
-/// claims are the claims to money being unbonded
-pub fn claims<S: Storage>(storage: &mut S) -> Bucket<S, Uint128> {
-    bucket(storage, PREFIX_CLAIMS)
-}
-
-pub fn claims_read<S: ReadonlyStorage>(storage: &S) -> ReadonlyBucket<S, Uint128> {
     bucket_read(storage, PREFIX_CLAIMS)
->>>>>>> e48dec7b
 }
 
 /// Investment info is fixed at initialization, and is used to control the function of the contract
